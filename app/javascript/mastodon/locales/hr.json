{
  "account.block": "Blokiraj @{name}",
  "account.block_domain": "Sakrij sve sa {domain}",
  "account.blocked": "Blocked",
  "account.disclaimer_full": "Ovaj korisnik je sa druge instance. Ovaj broj bi mogao biti veći.",
  "account.domain_blocked": "Domain hidden",
  "account.edit_profile": "Uredi profil",
  "account.follow": "Slijedi",
  "account.followers": "Sljedbenici",
  "account.follows": "Slijedi",
  "account.follows_you": "te slijedi",
  "account.hide_reblogs": "Hide boosts from @{name}",
  "account.media": "Media",
  "account.mention": "Spomeni @{name}",
  "account.moved_to": "{name} has moved to:",
  "account.mute": "Utišaj @{name}",
  "account.mute_notifications": "Mute notifications from @{name}",
  "account.muted": "Muted",
  "account.posts": "Postovi",
  "account.posts_with_replies": "Toots with replies",
  "account.report": "Prijavi @{name}",
  "account.requested": "Čeka pristanak",
  "account.share": "Share @{name}'s profile",
  "account.show_reblogs": "Show boosts from @{name}",
  "account.unblock": "Deblokiraj @{name}",
  "account.unblock_domain": "Poništi sakrivanje {domain}",
  "account.unfollow": "Prestani slijediti",
  "account.unmute": "Poništi utišavanje @{name}",
  "account.unmute_notifications": "Unmute notifications from @{name}",
  "account.view_full_profile": "View full profile",
  "boost_modal.combo": "Možeš pritisnuti {combo} kako bi ovo preskočio sljedeći put",
  "bundle_column_error.body": "Something went wrong while loading this component.",
  "bundle_column_error.retry": "Try again",
  "bundle_column_error.title": "Network error",
  "bundle_modal_error.close": "Close",
  "bundle_modal_error.message": "Something went wrong while loading this component.",
  "bundle_modal_error.retry": "Try again",
  "column.blocks": "Blokirani korisnici",
  "column.community": "Lokalni timeline",
  "column.favourites": "Favoriti",
  "column.follow_requests": "Zahtjevi za slijeđenje",
  "column.home": "Dom",
  "column.lists": "Lists",
  "column.mutes": "Utišani korisnici",
  "column.notifications": "Notifikacije",
  "column.pins": "Pinned toot",
  "column.public": "Federalni timeline",
  "column_back_button.label": "Natrag",
  "column_header.hide_settings": "Hide settings",
  "column_header.moveLeft_settings": "Move column to the left",
  "column_header.moveRight_settings": "Move column to the right",
  "column_header.pin": "Pin",
  "column_header.show_settings": "Show settings",
  "column_header.unpin": "Unpin",
  "column_subheading.navigation": "Navigacija",
  "column_subheading.settings": "Postavke",
  "compose_form.hashtag_warning": "This toot won't be listed under any hashtag as it is unlisted. Only public toots can be searched by hashtag.",
  "compose_form.lock_disclaimer": "Tvoj račun nije {locked}. Svatko te može slijediti kako bi vidio postove namijenjene samo tvojim sljedbenicima.",
  "compose_form.lock_disclaimer.lock": "zaključan",
  "compose_form.placeholder": "Što ti je na umu?",
  "compose_form.publish": "Toot",
  "compose_form.publish_loud": "{publish}!",
<<<<<<< HEAD
  "compose_form.sensitive.marked": "Media is marked as sensitive",
  "compose_form.sensitive.unmarked": "Media is not marked as sensitive",
  "compose_form.spoiler": "Sakrij text iza upozorenja",
=======
  "compose_form.sensitive": "Označi media sadržaj kao osjetljiv",
  "compose_form.spoiler.marked": "Text is hidden behind warning",
  "compose_form.spoiler.unmarked": "Text is not hidden",
>>>>>>> 0dccb398
  "compose_form.spoiler_placeholder": "Upozorenje o sadržaju",
  "confirmation_modal.cancel": "Otkaži",
  "confirmations.block.confirm": "Blokiraj",
  "confirmations.block.message": "Želiš li sigurno blokirati {name}?",
  "confirmations.delete.confirm": "Obriši",
  "confirmations.delete.message": "Želiš li stvarno obrisati ovaj status?",
  "confirmations.delete_list.confirm": "Delete",
  "confirmations.delete_list.message": "Are you sure you want to permanently delete this list?",
  "confirmations.domain_block.confirm": "Sakrij cijelu domenu",
  "confirmations.domain_block.message": "Jesi li zaista, zaista siguran da želiš potpuno blokirati {domain}? In most cases a few targeted blocks or mutes are sufficient and preferable.",
  "confirmations.mute.confirm": "Utišaj",
  "confirmations.mute.message": "Jesi li siguran da želiš utišati {name}?",
  "confirmations.unfollow.confirm": "Unfollow",
  "confirmations.unfollow.message": "Are you sure you want to unfollow {name}?",
  "embed.instructions": "Embed this status on your website by copying the code below.",
  "embed.preview": "Here is what it will look like:",
  "emoji_button.activity": "Aktivnost",
  "emoji_button.custom": "Custom",
  "emoji_button.flags": "Zastave",
  "emoji_button.food": "Hrana & Piće",
  "emoji_button.label": "Umetni smajlije",
  "emoji_button.nature": "Priroda",
  "emoji_button.not_found": "No emojos!! (╯°□°）╯︵ ┻━┻",
  "emoji_button.objects": "Objekti",
  "emoji_button.people": "Ljudi",
  "emoji_button.recent": "Frequently used",
  "emoji_button.search": "Traži...",
  "emoji_button.search_results": "Search results",
  "emoji_button.symbols": "Simboli",
  "emoji_button.travel": "Putovanja & Mjesta",
  "empty_column.community": "Lokalni timeline je prazan. Napiši nešto javno kako bi pokrenuo stvari!",
  "empty_column.hashtag": "Još ne postoji ništa s ovim hashtagom.",
  "empty_column.home": "Još ne slijediš nikoga. Posjeti {public} ili koristi tražilicu kako bi počeo i upoznao druge korisnike.",
  "empty_column.home.public_timeline": "javni timeline",
  "empty_column.list": "There is nothing in this list yet.",
  "empty_column.notifications": "Još nemaš notifikacija. Komuniciraj sa drugima kako bi započeo razgovor.",
  "empty_column.public": "Ovdje nema ništa! Napiši nešto javno, ili ručno slijedi korisnike sa drugih instanci kako bi popunio",
  "follow_request.authorize": "Autoriziraj",
  "follow_request.reject": "Odbij",
  "getting_started.appsshort": "Apps",
  "getting_started.faq": "FAQ",
  "getting_started.heading": "Počnimo",
  "getting_started.open_source_notice": "Mastodon je softver otvorenog koda. Možeš pridonijeti ili prijaviti probleme na GitHubu  {github}.",
  "getting_started.userguide": "Upute za korištenje",
  "home.column_settings.advanced": "Napredno",
  "home.column_settings.basic": "Osnovno",
  "home.column_settings.filter_regex": "Filtriraj s regularnim izrazima",
  "home.column_settings.show_reblogs": "Pokaži boostove",
  "home.column_settings.show_replies": "Pokaži odgovore",
  "home.settings": "Postavke Stupca",
  "keyboard_shortcuts.back": "to navigate back",
  "keyboard_shortcuts.boost": "to boost",
  "keyboard_shortcuts.column": "to focus a status in one of the columns",
  "keyboard_shortcuts.compose": "to focus the compose textarea",
  "keyboard_shortcuts.description": "Description",
  "keyboard_shortcuts.down": "to move down in the list",
  "keyboard_shortcuts.enter": "to open status",
  "keyboard_shortcuts.favourite": "to favourite",
  "keyboard_shortcuts.heading": "Keyboard Shortcuts",
  "keyboard_shortcuts.hotkey": "Hotkey",
  "keyboard_shortcuts.legend": "to display this legend",
  "keyboard_shortcuts.mention": "to mention author",
  "keyboard_shortcuts.reply": "to reply",
  "keyboard_shortcuts.search": "to focus search",
  "keyboard_shortcuts.toot": "to start a brand new toot",
  "keyboard_shortcuts.unfocus": "to un-focus compose textarea/search",
  "keyboard_shortcuts.up": "to move up in the list",
  "lightbox.close": "Zatvori",
  "lightbox.next": "Next",
  "lightbox.previous": "Previous",
  "lists.account.add": "Add to list",
  "lists.account.remove": "Remove from list",
  "lists.delete": "Delete list",
  "lists.edit": "Edit list",
  "lists.new.create": "Add list",
  "lists.new.title_placeholder": "New list title",
  "lists.search": "Search among people you follow",
  "lists.subheading": "Your lists",
  "loading_indicator.label": "Učitavam...",
  "media_gallery.toggle_visible": "Preklopi vidljivost",
  "missing_indicator.label": "Nije nađen",
  "missing_indicator.sublabel": "This resource could not be found",
  "mute_modal.hide_notifications": "Hide notifications from this user?",
  "navigation_bar.blocks": "Blokirani korisnici",
  "navigation_bar.community_timeline": "Lokalni timeline",
  "navigation_bar.edit_profile": "Uredi profil",
  "navigation_bar.favourites": "Favoriti",
  "navigation_bar.follow_requests": "Zahtjevi za slijeđenje",
  "navigation_bar.info": "Više informacija",
  "navigation_bar.keyboard_shortcuts": "Keyboard shortcuts",
  "navigation_bar.lists": "Lists",
  "navigation_bar.logout": "Odjavi se",
  "navigation_bar.mutes": "Utišani korisnici",
  "navigation_bar.pins": "Pinned toots",
  "navigation_bar.preferences": "Postavke",
  "navigation_bar.public_timeline": "Federalni timeline",
  "notification.favourite": "{name} je lajkao tvoj status",
  "notification.follow": "{name} te sada slijedi",
  "notification.mention": "{name} te je spomenuo",
  "notification.reblog": "{name} je podigao tvoj status",
  "notifications.clear": "Očisti notifikacije",
  "notifications.clear_confirmation": "Želiš li zaista obrisati sve svoje notifikacije?",
  "notifications.column_settings.alert": "Desktop notifikacije",
  "notifications.column_settings.favourite": "Favoriti:",
  "notifications.column_settings.follow": "Novi sljedbenici:",
  "notifications.column_settings.mention": "Spominjanja:",
  "notifications.column_settings.push": "Push notifications",
  "notifications.column_settings.push_meta": "This device",
  "notifications.column_settings.reblog": "Boostovi:",
  "notifications.column_settings.show": "Prikaži u stupcu",
  "notifications.column_settings.sound": "Sviraj zvuk",
  "onboarding.done": "Učinjeno",
  "onboarding.next": "Sljedeće",
  "onboarding.page_five.public_timelines": "Lokalni timeline prikazuje javne postove sviju od svakog na {domain}. Federalni timeline prikazuje javne postove svakog koga ljudi na {domain} slijede. To su Javni Timelineovi, sjajan način za otkriti nove ljude.",
  "onboarding.page_four.home": "The home timeline prikazuje postove ljudi koje slijediš.",
  "onboarding.page_four.notifications": "Stupac za notifikacije pokazuje poruke drugih upućene tebi.",
  "onboarding.page_one.federation": "Mastodon čini mreža  neovisnih servera udruženih u jednu veću socialnu mrežu. Te servere nazivamo instancama.",
  "onboarding.page_one.full_handle": "Your full handle",
  "onboarding.page_one.handle_hint": "This is what you would tell your friends to search for.",
  "onboarding.page_one.welcome": "Dobro došli na Mastodon!",
  "onboarding.page_six.admin": "Administrator tvoje instance je {admin}.",
  "onboarding.page_six.almost_done": "Još malo pa gotovo...",
  "onboarding.page_six.appetoot": "Živjeli!",
  "onboarding.page_six.apps_available": "Postoje {apps} dostupne za iOS, Android i druge platforme.",
  "onboarding.page_six.github": "Mastodon je besplatan softver otvorenog koda. You can report bugs, request features, or contribute to the code on {github}.",
  "onboarding.page_six.guidelines": "smjernice zajednice",
  "onboarding.page_six.read_guidelines": "Molimo pročitaj {domain}'s {guidelines}!",
  "onboarding.page_six.various_app": "mobilne aplikacije",
  "onboarding.page_three.profile": "Uredi svoj profil promjenom svog avatara, biografije, i imena. Ovdje ćeš isto tako pronaći i druge postavke.",
  "onboarding.page_three.search": "Koristi tražilicu kako bi pronašao ljude i tražio hashtags, kao što su {illustration} i {introductions}. Kako bi pronašao osobu koja nije na ovoj instanci, upotrijebi njen pun handle.",
  "onboarding.page_two.compose": "Piši postove u stupcu za sastavljanje. Možeš uploadati slike, promijeniti postavke privatnosti, i dodati upozorenja o sadržaju s ikonama ispod.",
  "onboarding.skip": "Preskoči",
  "privacy.change": "Podesi status privatnosti",
  "privacy.direct.long": "Prikaži samo spomenutim korisnicima",
  "privacy.direct.short": "Direktno",
  "privacy.private.long": "Prikaži samo sljedbenicima",
  "privacy.private.short": "Privatno",
  "privacy.public.long": "Postaj na javne timeline",
  "privacy.public.short": "Javno",
  "privacy.unlisted.long": "Ne prikazuj u javnim timelineovima",
  "privacy.unlisted.short": "Unlisted",
  "regeneration_indicator.label": "Loading…",
  "regeneration_indicator.sublabel": "Your home feed is being prepared!",
  "relative_time.days": "{number}d",
  "relative_time.hours": "{number}h",
  "relative_time.just_now": "now",
  "relative_time.minutes": "{number}m",
  "relative_time.seconds": "{number}s",
  "reply_indicator.cancel": "Otkaži",
  "report.forward": "Forward to {target}",
  "report.forward_hint": "The account is from another server. Send an anonymized copy of the report there as well?",
  "report.hint": "The report will be sent to your instance moderators. You can provide an explanation of why you are reporting this account below:",
  "report.placeholder": "Dodatni komentari",
  "report.submit": "Pošalji",
  "report.target": "Prijavljivanje",
  "search.placeholder": "Traži",
  "search_popout.search_format": "Advanced search format",
  "search_popout.tips.full_text": "Simple text returns statuses you have written, favourited, boosted, or have been mentioned in, as well as matching usernames, display names, and hashtags.",
  "search_popout.tips.hashtag": "hashtag",
  "search_popout.tips.status": "status",
  "search_popout.tips.text": "Simple text returns matching display names, usernames and hashtags",
  "search_popout.tips.user": "user",
  "search_results.accounts": "People",
  "search_results.hashtags": "Hashtags",
  "search_results.statuses": "Toots",
  "search_results.total": "{count, number} {count, plural, one {result} other {results}}",
  "standalone.public_title": "A look inside...",
  "status.block": "Block @{name}",
  "status.cannot_reblog": "Ovaj post ne može biti boostan",
  "status.delete": "Obriši",
  "status.embed": "Embed",
  "status.favourite": "Označi omiljenim",
  "status.load_more": "Učitaj više",
  "status.media_hidden": "Sakriven media sadržaj",
  "status.mention": "Spomeni @{name}",
  "status.more": "More",
  "status.mute": "Mute @{name}",
  "status.mute_conversation": "Utišaj razgovor",
  "status.open": "Proširi ovaj status",
  "status.pin": "Pin on profile",
  "status.pinned": "Pinned toot",
  "status.reblog": "Podigni",
  "status.reblogged_by": "{name} je podigao",
  "status.reply": "Odgovori",
  "status.replyAll": "Odgovori na temu",
  "status.report": "Prijavi @{name}",
  "status.sensitive_toggle": "Klikni da bi vidio",
  "status.sensitive_warning": "Osjetljiv sadržaj",
  "status.share": "Share",
  "status.show_less": "Pokaži manje",
  "status.show_less_all": "Show less for all",
  "status.show_more": "Pokaži više",
  "status.show_more_all": "Show more for all",
  "status.unmute_conversation": "Poništi utišavanje razgovora",
  "status.unpin": "Unpin from profile",
  "tabs_bar.federated_timeline": "Federalni",
  "tabs_bar.home": "Dom",
  "tabs_bar.local_timeline": "Lokalno",
  "tabs_bar.notifications": "Notifikacije",
  "ui.beforeunload": "Your draft will be lost if you leave Mastodon.",
  "upload_area.title": "Povuci i spusti kako bi uploadao",
  "upload_button.label": "Dodaj media",
  "upload_form.description": "Describe for the visually impaired",
  "upload_form.focus": "Crop",
  "upload_form.undo": "Poništi",
  "upload_progress.label": "Uploadam...",
  "video.close": "Close video",
  "video.exit_fullscreen": "Exit full screen",
  "video.expand": "Expand video",
  "video.fullscreen": "Full screen",
  "video.hide": "Hide video",
  "video.mute": "Mute sound",
  "video.pause": "Pause",
  "video.play": "Play",
  "video.unmute": "Unmute sound"
}<|MERGE_RESOLUTION|>--- conflicted
+++ resolved
@@ -60,15 +60,10 @@
   "compose_form.placeholder": "Što ti je na umu?",
   "compose_form.publish": "Toot",
   "compose_form.publish_loud": "{publish}!",
-<<<<<<< HEAD
   "compose_form.sensitive.marked": "Media is marked as sensitive",
   "compose_form.sensitive.unmarked": "Media is not marked as sensitive",
-  "compose_form.spoiler": "Sakrij text iza upozorenja",
-=======
-  "compose_form.sensitive": "Označi media sadržaj kao osjetljiv",
   "compose_form.spoiler.marked": "Text is hidden behind warning",
   "compose_form.spoiler.unmarked": "Text is not hidden",
->>>>>>> 0dccb398
   "compose_form.spoiler_placeholder": "Upozorenje o sadržaju",
   "confirmation_modal.cancel": "Otkaži",
   "confirmations.block.confirm": "Blokiraj",
